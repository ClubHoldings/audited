--- conflicted
+++ resolved
@@ -106,36 +106,6 @@
     end
   end
 
-<<<<<<< HEAD
-  context "parent record tracking" do
-    class ::Author < ActiveRecord::Base
-      has_many :books
-    end
-    class ::Book < ActiveRecord::Base
-      belongs_to :author
-      acts_as_audited :parent => :author
-    end
-
-    setup do
-      @author = Author.create!( :name => 'Kenneth Kalmer' )
-      @book = Book.create!( :title => 'Open Sourcery 101', :author => @author )
-    end
-
-    should "give parents access to child changes" do
-      assert_respond_to @author, :book_audits
-      assert_respond_to @author, :child_record_audits
-    end
-
-    should "allow detection of audited parent" do
-      assert_respond_to @author, :audited_parent?
-    end
-
-    should "track the parent in child audits" do
-      assert_equal @book.audits.first.auditable_parent, @author
-      assert_equal @author.book_audits.first.auditable, @book
-
-      assert_equal @author.child_record_audits, @author.book_audits
-=======
   context "as_user" do
     setup do
       @user = User.create :name => 'testing'
@@ -186,7 +156,37 @@
       rescue ActiveRecord::StatementInvalid
         STDERR.puts "Thread safety tests cannot be run with SQLite"
       end
->>>>>>> 31423d6e
+    end
+  end
+
+  context "parent record tracking" do
+    class ::Author < ActiveRecord::Base
+      has_many :books
+    end
+    class ::Book < ActiveRecord::Base
+      belongs_to :author
+      acts_as_audited :parent => :author
+    end
+
+    setup do
+      @author = Author.create!( :name => 'Kenneth Kalmer' )
+      @book = Book.create!( :title => 'Open Sourcery 101', :author => @author )
+    end
+
+    should "give parents access to child changes" do
+      assert_respond_to @author, :book_audits
+      assert_respond_to @author, :child_record_audits
+    end
+
+    should "allow detection of audited parent" do
+      assert_respond_to @author, :audited_parent?
+    end
+
+    should "track the parent in child audits" do
+      assert_equal @book.audits.first.auditable_parent, @author
+      assert_equal @author.book_audits.first.auditable, @book
+
+      assert_equal @author.child_record_audits, @author.book_audits
     end
   end
 
