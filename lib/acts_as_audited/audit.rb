--- conflicted
+++ resolved
@@ -11,16 +11,10 @@
 class Audit < ActiveRecord::Base
   belongs_to :auditable, :polymorphic => true
   belongs_to :user, :polymorphic => true
-<<<<<<< HEAD
   belongs_to :auditable_parent, :polymorphic => true
   
-  before_create :set_version_number
+  before_create :set_version_number, :set_audit_user
   
-=======
-
-  before_create :set_version_number, :set_audit_user
-
->>>>>>> 31423d6e
   serialize :changes
 
   cattr_accessor :audited_class_names
