--- conflicted
+++ resolved
@@ -11,64 +11,8 @@
           models << [key, options.delete(key)] if key.is_a?(Class)
         end
 
-<<<<<<< HEAD
-      def self.included(base) # :nodoc:
-        base.extend ClassMethods
-      end
-
-      module ClassMethods
-        # Declare models that should be audited in your controller
-        #
-        #   class ApplicationController < ActionController::Base
-        #     audit User, Widget
-        #   end
-        # 
-        # Optionally pass a parent option along for specific models
-        # 
-        #   class ApplicationContoller < ActionController::Base
-        #     audit Author, Book, :parents => { Book => :author }
-        #   end
-        #
-        # You can optionally pass options for each model to be audited:
-        #
-        #    audit User, Widget, Task => { :except => :position }
-        #
-        # NOTE: Models which do not have options must be listed first in the
-        # call to <tt>audit</tt>.
-        #
-        # See <tt>CollectiveIdea::Acts::Audited::ClassMethods#acts_as_audited</tt>
-        # for configuration options
-        #
-        # You can also specify an options hash which will be passed on to
-        # Rails' cache_sweeper call:
-        #
-        #    audit User, :only => [:create, :edit, :destroy]
-        #
-        def audit(*models)
-          options = models.extract_options!
-          # Parse the options hash looking for classes
-          options.each_key do |key|
-            models << [key, options.delete(key)] if key.is_a?(Class)
-          end
-
-          models.each do |(model, model_options)|
-            model.send :acts_as_audited, model_options || {}
-
-            # disable ActiveRecord callbacks, which are replaced by the AuditSweeper
-            model.send :disable_auditing_callbacks
-            
-            # prevent observer from being registered multiple times
-            model.delete_observer(AuditSweeper.instance)
-            model.add_observer(AuditSweeper.instance)      
-          end
-
-          class_eval do
-            cache_sweeper :audit_sweeper, options
-          end
-=======
         models.each do |(model, model_options)|
           model.send :acts_as_audited, model_options || {}
->>>>>>> 201c5e61
         end
       end
     end
