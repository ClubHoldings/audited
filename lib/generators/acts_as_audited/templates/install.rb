class <%= migration_class_name %> < ActiveRecord::Migration
  def self.up
    create_table :audits, :force => true do |t|
      t.column :auditable_id, :integer
      t.column :auditable_type, :string
<<<<<<< HEAD
      t.column :auditable_parent_id, :integer
      t.column :auditable_parent_type, :string
=======
      t.column :association_id, :integer
      t.column :association_type, :string
>>>>>>> 959b03a6
      t.column :user_id, :integer
      t.column :user_type, :string
      t.column :username, :string
      t.column :action, :string
      t.column :audited_changes, :text
      t.column :version, :integer, :default => 0
      t.column :comment, :string
      t.column :remote_address, :string
      t.column :created_at, :datetime
    end

    add_index :audits, [:auditable_id, :auditable_type], :name => 'auditable_index'
<<<<<<< HEAD
    add_index :audits, [:auditable_parent_id, :auditable_parent_type], :name => 'auditable_parent_index'
=======
    add_index :audits, [:association_id, :association_type], :name => 'association_index'
>>>>>>> 959b03a6
    add_index :audits, [:user_id, :user_type], :name => 'user_index'
    add_index :audits, :created_at
  end

  def self.down
    drop_table :audits
  end
end<|MERGE_RESOLUTION|>--- conflicted
+++ resolved
@@ -3,13 +3,8 @@
     create_table :audits, :force => true do |t|
       t.column :auditable_id, :integer
       t.column :auditable_type, :string
-<<<<<<< HEAD
-      t.column :auditable_parent_id, :integer
-      t.column :auditable_parent_type, :string
-=======
       t.column :association_id, :integer
       t.column :association_type, :string
->>>>>>> 959b03a6
       t.column :user_id, :integer
       t.column :user_type, :string
       t.column :username, :string
@@ -22,11 +17,7 @@
     end
 
     add_index :audits, [:auditable_id, :auditable_type], :name => 'auditable_index'
-<<<<<<< HEAD
-    add_index :audits, [:auditable_parent_id, :auditable_parent_type], :name => 'auditable_parent_index'
-=======
     add_index :audits, [:association_id, :association_type], :name => 'association_index'
->>>>>>> 959b03a6
     add_index :audits, [:user_id, :user_type], :name => 'user_index'
     add_index :audits, :created_at
   end
