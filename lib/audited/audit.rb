require 'set'

module Audited
  # Audit saves the changes to ActiveRecord models.  It has the following attributes:
  #
  # * <tt>auditable</tt>: the ActiveRecord model that was changed
  # * <tt>user</tt>: the user that performed the change; a string or an ActiveRecord model
  # * <tt>action</tt>: one of create, update, or delete
  # * <tt>audited_changes</tt>: a hash of all the changes
  # * <tt>comment</tt>: a comment set with the audit
  # * <tt>version</tt>: the version of the model
  # * <tt>request_uuid</tt>: a uuid based that allows audits from the same controller request
  # * <tt>created_at</tt>: Time that the change was performed
  #
  # This version of the Audit model is specific to Club Holdings, to match the legacy version of the table that is in use. Make sure this file is kept up to date with changes in the sunshine version.

  class YAMLIfTextColumnType
    class << self
      def load(obj)
        if Audited.audit_class.columns_hash["change_history"].type.to_s == "text"
          ActiveRecord::Coders::YAMLColumn.new(Object).load(obj)
        else
          obj
        end
      end

      def dump(obj)
        if Audited.audit_class.columns_hash["change_history"].type.to_s == "text"
          ActiveRecord::Coders::YAMLColumn.new(Object).dump(obj)
        else
          obj
        end
      end
    end
  end

  class Audit < ::ActiveRecord::Base
    # make this Audit model work without all the new columns that the Audit gem is trying to populate
    attr_accessor :associated_id, :associated_type, :user_id, :comment, :remote_address, :request_uuid

    belongs_to :auditable,  polymorphic: true
    # belongs_to :user,       polymorphic: true
    # belongs_to :associated, polymorphic: true
    belongs_to :membership,    :foreign_key => "membership_uid"
    belongs_to :quintess_user, :class_name => "QuintessUser", :foreign_key => "quintess_editor_uid"
    belongs_to :member,        :class_name => "Member", :foreign_key => "member_editor_uid" # This association screws up the quintess_user association somehow.
    belongs_to :membership_contract, :class_name => "MembershipContract", :foreign_key => "membership_contract_uid"

    before_create :set_version_number, :set_audit_user, :set_request_uuid, :set_remote_address

    cattr_accessor :audited_class_names
    self.audited_class_names = Set.new

    serialize :change_history, YAMLIfTextColumnType
    before_save :cancel_if_disabled
    before_save :fill_legacy_columns
    before_save(:fill_quintess_columns)

    Rails.version >= "3.2.0" ? (self.table_name = "Audit")      : set_table_name('Audit')
    Rails.version >= "3.2.0" ? (self.primary_key = "audit_uid") : set_primary_key('audit_uid')

    def user=(user_name)
    end

    def user
      nil
    end

    scope :ascending,     ->{ reorder(version: :asc) }
    scope :descending,    ->{ reorder(version: :desc)}
    scope :creates,       ->{ where(action: 'create')}
    scope :updates,       ->{ where(action: 'update')}
    scope :destroys,      ->{ where(action: 'destroy')}

    scope :up_until,      ->(date_or_time){ where("created_at <= ?", date_or_time) }
    scope :from_version,  ->(version){ where('version >= ?', version) }
    scope :to_version,    ->(version){ where('version <= ?', version) }
    scope :auditable_finder, ->(auditable_id, auditable_type){ where(auditable_id: auditable_id, auditable_type: auditable_type)}

    # redirect changes into the Quintess column
    def audited_changes=(changes)
      self.change_history = changes
    end

    def audited_changes
      change_history
    end

    # Return all audits older than the current one.
    def ancestors
      self.class.ascending.auditable_finder(auditable_id, auditable_type).to_version(version)
    end

    # Return an instance of what the object looked like at this revision. If
    # the object has been destroyed, this will be a new record.
    def revision
      clazz = auditable_type.constantize
      (clazz.find_by_id(auditable_id) || clazz.new).tap do |m|
        self.class.assign_revision_attributes(m, self.class.reconstruct_attributes(ancestors).merge(audit_version: version))
      end
    end

    # Returns a hash of the changed attributes with the new values
    def new_attributes
      (audited_changes || {}).inject({}.with_indifferent_access) do |attrs, (attr, values)|
        attrs[attr] = values.is_a?(Array) ? values.last : values
        attrs
      end
    end

    # Returns a hash of the changed attributes with the old values
    def old_attributes
      (audited_changes || {}).inject({}.with_indifferent_access) do |attrs, (attr, values)|
        attrs[attr] = Array(values).first

        attrs
      end
    end

    # Allows user to undo changes
    def undo
      case action
      when 'create'
        # destroys a newly created record
        auditable.destroy!
      when 'destroy'
        # creates a new record with the destroyed record attributes
        auditable_type.constantize.create!(audited_changes)
      when 'update'
        # changes back attributes
        auditable.update!(audited_changes.transform_values(&:first))
      else
        raise StandardError, "invalid action given #{action}"
      end
    end

    # Allows user to be set to either a string or an ActiveRecord object
    # @private
    # def user_as_string=(user)
    #   # reset both either way
    #   self.user_as_model = self.username = nil
    #   user.is_a?(::ActiveRecord::Base) ?
    #     self.user_as_model = user :
    #     self.username = user
    # end
    # alias_method :user_as_model=, :user=
    # alias_method :user=, :user_as_string=
    #
    # # @private
    # def user_as_string
    #   user_as_model || username
    # end
    # alias_method :user_as_model, :user
    # alias_method :user, :user_as_string

    # Returns the list of classes that are being audited
    def self.audited_classes
      audited_class_names.map(&:constantize)
    end

    # All audits made during the block called will be recorded as made
    # by +user+. This method is hopefully threadsafe, making it ideal
    # for background operations that require audit information.
<<<<<<< HEAD
    # def self.as_user(user)
    #   last_audited_user = ::Audited.store[:audited_user]
    #   ::Audited.store[:audited_user] = user
    #   yield
    # ensure
    #   ::Audited.store[:audited_user] = last_audited_user
    # end
=======
    def self.as_user(user)
      last_audited_user = ::Audited.store[:audited_user]
      ::Audited.store[:audited_user] = user
      yield
    ensure
      ::Audited.store[:audited_user] = last_audited_user
    end
>>>>>>> 4ad3a9c2

    # @private
    def self.reconstruct_attributes(audits)
      audits.each_with_object({}) do |audit, all|
        all.merge!(audit.new_attributes)
        all[:audit_version] = audit.version
     end
    end

    # @private
    def self.assign_revision_attributes(record, attributes)
      attributes.each do |attr, val|
        record = record.dup if record.frozen?

        if record.respond_to?("#{attr}=")
          record.attributes.key?(attr.to_s) ?
            record[attr] = val :
            record.send("#{attr}=", val)
        end
      end
      record
    end

    # use created_at as timestamp cache key
    def self.collection_cache_key(collection = all, *)
      super(collection, :created_at)
    end

    private

    def set_version_number
<<<<<<< HEAD
      # max = self.class.auditable_finder(auditable_id, auditable_type).maximum(:version) || 0
      # self.version = max + 1
      # we'll try it without versioning first.
      self.version = 0
    end

    def self.these_uids(key_uid_hash = nil)
      #logger.error "Threading Audit.these_uids, key_uid_hash = #{key_uid_hash.inspect rescue 'rescue'}"

      @@foreign_keys = key_uid_hash || {}
    end

    def self.uids_columns()
      begin
        #logger.error "Threading Audit.uids_columns, @@foreign_keys = #{@@foreign_keys.inspect rescue 'rescue'}"
        logger.error("Threading Audit.uids_columns, member/membership mismatch @@foreign_keys = #{(@@foreign_keys && @@foreign_keys.inspect) rescue 'rescue'}") if @@foreign_keys && @@foreign_keys[:member_uid] && @@foreign_keys[:membership_uid] && MemberMembership.find(:first, :conditions => ['member_uid = ? AND membership_uid = ?', @@foreign_keys[:member_uid], @@foreign_keys[:membership_uid]])
      rescue
      end

      @@foreign_keys rescue @@foreign_keys = {}
    end

    def self.audited_classes
      @@audited_classes ||= find( :all, :select => "DISTINCT auditable_type", :order  => "auditable_type ASC" ).collect {|a| a.auditable_type}
    end

    def self.add_audited_class(class_name)
      unless audited_classes.detect{|ac| ac == class_name}
        audited_classes << class_name
      end
    end

    def self.disabled=(disabled_flag)
      @@disabled = disabled_flag
    end

    def self.disabled
      @@disabled rescue @@disabled = false
=======
      if action == 'create'
        self.version = 1
      else
        max = self.class.auditable_finder(auditable_id, auditable_type).maximum(:version) || 0
        self.version = max + 1
      end
>>>>>>> 4ad3a9c2
    end

    def set_audit_user
      self.user ||= ::Audited.store[:audited_user] # from .as_user
      self.user ||= ::Audited.store[:current_user].try!(:call) # from Sweeper
      # nil # prevent stopping callback chains
    end

    def set_request_uuid
      if self.respond_to?(:request_uuid)
        self.request_uuid ||= ::Audited.store[:current_request_uuid]
        self.request_uuid ||= SecureRandom.uuid
      end
    end

    def set_remote_address
      self.remote_address ||= ::Audited.store[:current_remote_address]
    end

  protected
    def fill_legacy_columns
      atu = (self.action || 'nothing').upcase
      self.audit_type_ucode = atu if %w{CREATE UPDATE DESTROY}.include?(atu)
      true
    end

  if Rails.version >= "3.2.0"
    def fill_quintess_columns
      self.member_editor_uid   = Logon.current_member,
      self.quintess_editor_uid = Logon.current_quintess_user
      true
    end

    def cancel_if_disabled
      return false if Audit.disabled
      true
    end
  end # if Rails.version

  end
end<|MERGE_RESOLUTION|>--- conflicted
+++ resolved
@@ -161,15 +161,8 @@
     # All audits made during the block called will be recorded as made
     # by +user+. This method is hopefully threadsafe, making it ideal
     # for background operations that require audit information.
-<<<<<<< HEAD
-    # def self.as_user(user)
-    #   last_audited_user = ::Audited.store[:audited_user]
-    #   ::Audited.store[:audited_user] = user
-    #   yield
-    # ensure
-    #   ::Audited.store[:audited_user] = last_audited_user
-    # end
-=======
+
+    # ClubHoldings version had this commented out
     def self.as_user(user)
       last_audited_user = ::Audited.store[:audited_user]
       ::Audited.store[:audited_user] = user
@@ -177,7 +170,6 @@
     ensure
       ::Audited.store[:audited_user] = last_audited_user
     end
->>>>>>> 4ad3a9c2
 
     # @private
     def self.reconstruct_attributes(audits)
@@ -209,7 +201,6 @@
     private
 
     def set_version_number
-<<<<<<< HEAD
       # max = self.class.auditable_finder(auditable_id, auditable_type).maximum(:version) || 0
       # self.version = max + 1
       # we'll try it without versioning first.
@@ -247,15 +238,16 @@
     end
 
     def self.disabled
+      # if action == 'create'
+      #   self.version = 1
+      # else
+      #   max = self.class.auditable_finder(auditable_id, auditable_type).maximum(:version) || 0
+      #   self.version = max + 1
+      # end
+
+      # we'll try it without versioning first.
+      # self.version = 0
       @@disabled rescue @@disabled = false
-=======
-      if action == 'create'
-        self.version = 1
-      else
-        max = self.class.auditable_finder(auditable_id, auditable_type).maximum(:version) || 0
-        self.version = max + 1
-      end
->>>>>>> 4ad3a9c2
     end
 
     def set_audit_user
